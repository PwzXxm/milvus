--- conflicted
+++ resolved
@@ -689,7 +689,7 @@
 }
 
 Status
-CheckResource(const std::string& value) {
+CheckGpuDevice(const std::string& value) {
     std::string s = value;
     std::transform(s.begin(), s.end(), s.begin(), ::tolower);
 #ifdef MILVUS_CPU_VERSION
@@ -697,21 +697,19 @@
         return Status(SERVER_INVALID_ARGUMENT, "Invalid CPU resource: " + s);
     }
 #else
-    const std::regex pat("cpu|gpu(\\d+)");
-    std::smatch m;
-    if (!std::regex_match(s, m, pat)) {
-        std::string msg = "Invalid search resource: " + value +
-                          ". Possible reason: resource_config.search_resources is not in the format of cpux or gpux";
-        return Status(SERVER_INVALID_ARGUMENT, msg);
-    }
-
-    if (s.compare(0, 3, "gpu") == 0) {
-        int32_t gpu_index = std::stoi(s.substr(3));
-        if (!ValidationUtil::ValidateGpuIndex(gpu_index).ok()) {
-            std::string msg = "Invalid search resource: " + value +
-                              ". Possible reason: resource_config.search_resources does not match your hardware.";
-            return Status(SERVER_INVALID_ARGUMENT, msg);
-        }
+    const std::regex pat("gpu(\\d+)");
+    std::cmatch m;
+    if (!std::regex_match(value.c_str(), m, pat)) {
+        std::string msg = "Invalid gpu device: " + value +
+                          ". Possible reason: resource_config.search_resources does not match your hardware.";
+        return Status(SERVER_INVALID_ARGUMENT, msg);
+    }
+
+    int32_t gpu_index = std::stoi(value.substr(3));
+    if (!ValidationUtil::ValidateGpuIndex(gpu_index).ok()) {
+        std::string msg = "Invalid gpu device: " + value +
+                          ". Possible reason: resource_config.search_resources does not match your hardware.";
+        return Status(SERVER_INVALID_ARGUMENT, msg);
     }
 #endif
     return Status::OK();
@@ -726,12 +724,6 @@
         return Status(SERVER_INVALID_ARGUMENT, msg);
     }
 
-<<<<<<< HEAD
-    for (auto& resource : value) {
-        auto status = CheckResource(resource);
-        if (!status.ok()) {
-            return Status(SERVER_INVALID_ARGUMENT, status.message());
-=======
     bool cpu_found = false, gpu_found = false;
     for (auto& device : value) {
         if (device == "cpu") {
@@ -744,7 +736,6 @@
             std::string msg = "Invalid search resource: " + device +
                               ". Possible reason: resource_config.search_resources does not match your hardware.";
             return Status(SERVER_INVALID_ARGUMENT, msg);
->>>>>>> ea505c86
         }
     }
 
@@ -758,11 +749,6 @@
 
 Status
 Config::CheckResourceConfigIndexBuildDevice(const std::string& value) {
-<<<<<<< HEAD
-    auto status = CheckResource(value);
-    if (!status.ok()) {
-        return Status(SERVER_INVALID_ARGUMENT, status.message());
-=======
     // if (value == "cpu") {
     //     return Status::OK();
     // }
@@ -770,7 +756,6 @@
         std::string msg = "Invalid index build device: " + value +
                           ". Possible reason: resource_config.index_build_device does not match your hardware.";
         return Status(SERVER_INVALID_ARGUMENT, msg);
->>>>>>> ea505c86
     }
     return Status::OK();
 }
