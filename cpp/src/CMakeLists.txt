--- conflicted
+++ resolved
@@ -61,18 +61,11 @@
         libboost_system.a
         libboost_filesystem.a
         pthread
-<<<<<<< HEAD
         libsnappy.a
         libbz2.a
         libz.a
         libzstd.a
-=======
-        snappy
-        bz2
-        z
-        zstd
-        lz4
->>>>>>> 001ae95f
+        liblz4.a
         )
 
 target_link_libraries(vecwise_server ${server_libs})