--- conflicted
+++ resolved
@@ -84,11 +84,8 @@
 - MS-455 - Distribute tasks by minimal cost in scheduler
 - MS-460 - Put transport speed as weight when choosing neighbour to execute task
 - MS-459 - Add cache for pick function in tasktable
-<<<<<<< HEAD
+- MS-482 - Change search stream transport to unary in grpc
 - MS-488 - Improve code format in scheduler
-=======
-- MS-482 - Change search stream transport to unary in grpc
->>>>>>> 2a95d12b
 
 ## New Feature
 - MS-343 - Implement ResourceMgr
